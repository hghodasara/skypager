import { Feature } from '@skypager/runtime'

/**
 * @class PackageManager
 * @classdesc The PackageManager is a database that contains all of the package.json files found in the repository
 */
<<<<<<< HEAD

export default class PackageManager extends Feature {
  static shortcut = 'packageManager'

  async featureWasEnabled() {
    this.status = CREATED

    if (this.runtime.argv.packageManager) {
      await this.startAsync()
    }
  }

  observables() {
    const p = this

    return {
      status: CREATED,

      manifests: ['shallowMap', {}],

      nodeModules: ['shallowMap', {}],

      remotes: ['shallowMap', []],

      updateNodeModule: [
        'action',
        function updateNodeModule(pkg) {
          p.nodeModules.set(pkg.name, {
            ...(p.nodeModules.get(pkg.name) || {}),
            [pkg.version]: pkg,
          })

          return this
        },
      ],

      updateRemote: [
        'action',
        function updateRemote(name, data, replace = false) {
          if (replace) {
            p.remotes.set(name, this.normalizePackage(data))
          } else {
            p.remotes.set(name, {
              ...(this.remotes.get(name) || {}),
              ...data,
            })
          }
        },
      ],

      checkRemoteStatus: [
        'action',
        function checkRemoteStatus() {
          const p = this

          return p.runtime
            .select('package/repository-status')
            .then(data => {
              Object.keys(data).forEach(pkg => p.updateRemote(pkg, data[pkg], true))
              return data
            })
            .catch(error => {
              this.error = error
            })
        },
      ],
    }
  }

  /**
   * Starts the PackageManager service, which scans the local project for any package.json manifests
   * and populates our manifests observable with the information
   *
   * @param {Object} [options={}]
   * @param {Boolean} [options.remote=false] whether to fetch the remote information about this package from npm
   * @returns {PromiseLike<PackageManager>}
   * @memberof PackageManager
   */
  async startAsync(options = {}) {
    if (this.status === STARTING) {
      await this.activationEventWasFired(options)
      return this
    } else if (this.status === READY) {
      return this
    } else if (this.status === CREATED) {
      this.fireHook(WILL_START, options)
      this.status = STARTING

      try {
        if (this.fileManager.status === 'CREATED') {
          await this.fileManager.startAsync()
        } else {
          await this.fileManager.whenActivated()
        }

        await this.loadManifests()
        if (options.remote) {
          await this.checkRemoteStatus()
        }

        this.status = READY
        return this
      } catch (error) {
        this.fireHook(DID_FAIL, error)
        this.lastError = error
        this.status = FAILED
        return this
      }
    }
  }

  /**
   * Starts the package manager with the callback style
   *
   * @param {Object} [options={}]
   * @param {Boolean} [options.remote=false] whether to load remote repository information from npm
   * @param {Function} cb
   * @returns {PromiseLike<PackageManager>}
   * @memberof PackageManager
   */
  start(options = {}, cb) {
    if (typeof cb !== 'function') {
      return this.startAsync(options)
    }

    this.startAsync(options)
      .then(() => cb(null, this))
      .catch(cb)

    return this
  }

  /**
   * Returns a promise which resolves when the package manager is finally activated.
   *
   * @param {Object} [options={}]
   * @param {Number} [options.timeout=30000]
   * @returns {PromiseLike<PackageManager>}
   * @memberof PackageManager
   */
  async activationEventWasFired(options = {}) {
    const f = this
    const { timeout = 30 * 1000 } = options

    const ok = resolve => () => resolve(f)
    const notOk = (reject, err) => f => reject(err)

    if (this.status === FAILED || this.status === READY) {
      return Promise.resolve(this)
    }

    return new Promise((resolve, reject) => {
      f.once(WAS_ACTIVATED, () => ok(resolve)())
      f.once(DID_FAIL, err => notOk(reject, err)())
    })
      .catch(error => error)
      .then(() => f)
  }

  /**
   * Returns a promise which will resolve when the package manager is finally activated.  If it hasn't yet
   * been started, this will start it.
   *
   * @param {Object} [options={}]
   * @returns {PromiseLike<PackageManager>}
   * @memberof PackageManager
   */
  async whenActivated(options = {}) {
    if (this.status === READY) {
      return this
    }

    if (this.status === CREATED) {
      this.status = STARTING
      await this.startAsync(options)
      this.status = READY
    } else if (this.status === STARTING) {
      await this.activationEventWasFired(options).catch(e => e)
    }

    return this
  }

  /**
   * Info about all the possible statuses the package manager can be in
   *
   * @readonly
   * @memberof PackageManager
   */
  get statuses() {
    return STATUSES
  }

  /**
   * Information about the life cycle hooks emitted by the package manager
   *
   * @readonly
   * @memberof PackageManager
   */
  get lifecycleHooks() {
    return LIFECYCLE_HOOKS
  }

  /**
   * A reference to the FileManager feature
   * @type {FileManager}
   * @memberof PackageManager
   * @readonly
   */
  get fileManager() {
    return this.runtime.fileManager
  }

  /**
   * A reference to the PackageFinder feature
   *
   * @type {PackageFinder}
   * @readonly
   * @memberof PackageManager
   */
  get finder() {
    return this.runtime.packageFinder
  }

  /**
   * Returns the ids of all the packages found.  The id is the relative path to the package.json
   *
   * @property {Array<PackageId>}
   * @readonly
   * @memberof PackageManager
   */
  get packageIds() {
    return Array.from(this.manifests.keys())
  }

  /**
   * Returns all of the package manifests found.
   *
   * @type {Array<PackageManifest>}
   * @readonly
   * @memberof PackageManager
   */
  get packageData() {
    return Array.from(this.manifests.values()).map(v => this.runtime.convertToJS(v))
  }

  /**
   * Returns the names found in each manifest
   *
   * @type {Array<String>}
   * @readonly
   * @memberof PackageManager
   */
  get packageNames() {
    return this.packageData.map(p => p.name)
  }

  /**
   * Returns each manifest as entries
   *
   * @type {Array<Array>}
   * @readonly
   * @memberof PackageManager
   */
  get entries() {
    return this.manifests.entries().map(v => [v[0], this.runtime.convertToJS(v[1])])
  }

  /**
   * Returns an object of every package manifest keyed by name
   *
   * @type {Object<String,PackageManifest>}
   * @readonly
   * @memberof PackageManager
   */
  get byName() {
    return this.chain
      .invoke('manifests.values', [])
      .keyBy(v => v.name)
      .mapValues(v => this.runtime.convertToJS(v))
      .value()
  }

  /**
   * Returns an object of every remote package manifest keyed by name
   *
   * @type {Object<String,PackageManifest>}
   * @readonly
   * @memberof PackageManager
   */
  get remotesByName() {
    return this.chain
      .invoke('remotes.values', [])
      .keyBy(v => v.name)
      .mapValues(v => this.runtime.convertToJS(v))
      .value()
  }

  get unpublished() {
    const { versionMap, latestMap } = this
    return this.lodash.pickBy(versionMap, (v, k) => !latestMap[k])
  }

  get outdated() {
    const { versionMap, latestMap } = this
    return this.lodash.pickBy(versionMap, (v, k) => v !== latestMap[k])
=======

export default class PackageManager extends Feature {
  static shortcut = 'packageManager'

  async featureWasEnabled() {
    this.status = CREATED

    if (this.runtime.argv.packageManager) {
      await this.startAsync()
    }
  }

  observables() {
    const p = this

    return {
      status: CREATED,

      manifests: ['shallowMap', {}],

      nodeModules: ['shallowMap', {}],

      remotes: ['shallowMap', []],

      updateNodeModule: [
        'action',
        function updateNodeModule(pkg) {
          p.nodeModules.set(pkg.name, {
            ...(p.nodeModules.get(pkg.name) || {}),
            [pkg.version]: pkg,
          })

          return this
        },
      ],

      updateRemote: [
        'action',
        function updateRemote(name, data, replace = false) {
          if (replace) {
            p.remotes.set(name, this.normalizePackage(data))
          } else {
            p.remotes.set(name, {
              ...(this.remotes.get(name) || {}),
              ...data,
            })
          }
        },
      ],

      checkRemoteStatus: [
        'action',
        function checkRemoteStatus() {
          const p = this

          return p.runtime
            .select('package/repository-status')
            .then(data => {
              Object.keys(data).forEach(pkg => p.updateRemote(pkg, data[pkg], true))
              return data
            })
            .catch(error => {
              this.error = error
            })
        },
      ],
    }
  }

  /**
   * Starts the PackageManager service, which scans the local project for any package.json manifests
   * and populates our manifests observable with the information
   *
   * @param {Object} [options={}]
   * @param {Boolean} [options.remote=false] whether to fetch the remote information about this package from npm
   * @returns {PromiseLike<PackageManager>}
   * @memberof PackageManager
   */
  async startAsync(options = {}) {
    if (this.status === STARTING) {
      await this.activationEventWasFired(options)
      return this
    } else if (this.status === READY) {
      return this
    } else if (this.status === CREATED) {
      this.fireHook(WILL_START, options)
      this.status = STARTING

      try {
        if (this.fileManager.status === 'CREATED') {
          await this.fileManager.startAsync()
        } else {
          await this.fileManager.whenActivated()
        }

        await this.loadManifests()
        if (options.remote) {
          await this.checkRemoteStatus()
        }

        this.status = READY
        return this
      } catch (error) {
        this.fireHook(DID_FAIL, error)
        this.lastError = error
        this.status = FAILED
        return this
      }
    }
  }

  /**
   * Starts the package manager with the callback style
   *
   * @param {Object} [options={}]
   * @param {Boolean} [options.remote=false] whether to load remote repository information from npm
   * @param {Function} cb
   * @returns {PromiseLike<PackageManager>}
   * @memberof PackageManager
   */
  start(options = {}, cb) {
    if (typeof cb !== 'function') {
      return this.startAsync(options)
    }

    this.startAsync(options)
      .then(() => cb(null, this))
      .catch(cb)

    return this
  }

  /**
   * Returns a promise which resolves when the package manager is finally activated.
   *
   * @param {Object} [options={}]
   * @param {Number} [options.timeout=30000]
   * @returns {PromiseLike<PackageManager>}
   * @memberof PackageManager
   */
  async activationEventWasFired(options = {}) {
    const f = this
    const { timeout = 30 * 1000 } = options

    const ok = resolve => () => resolve(f)
    const notOk = (reject, err) => f => reject(err)

    if (this.status === FAILED || this.status === READY) {
      return Promise.resolve(this)
    }

    return new Promise((resolve, reject) => {
      f.once(WAS_ACTIVATED, () => ok(resolve)())
      f.once(DID_FAIL, err => notOk(reject, err)())
    })
      .catch(error => error)
      .then(() => f)
  }

  /**
   * Returns a promise which will resolve when the package manager is finally activated.  If it hasn't yet
   * been started, this will start it.
   *
   * @param {Object} [options={}]
   * @returns {PromiseLike<PackageManager>}
   * @memberof PackageManager
   */
  async whenActivated(options = {}) {
    if (this.status === READY) {
      return this
    }

    if (this.status === CREATED) {
      this.status = STARTING
      await this.startAsync(options)
      this.status = READY
    } else if (this.status === STARTING) {
      await this.activationEventWasFired(options).catch(e => e)
    }

    return this
  }

  /**
   * Info about all the possible statuses the package manager can be in
   *
   * @readonly
   * @memberof PackageManager
   */
  get statuses() {
    return STATUSES
  }

  /**
   * Information about the life cycle hooks emitted by the package manager
   *
   * @readonly
   * @memberof PackageManager
   */
  get lifecycleHooks() {
    return LIFECYCLE_HOOKS
  }

  /**
   * A reference to the FileManager feature
   * @type {FileManager}
   * @memberof PackageManager
   * @readonly
   */
  get fileManager() {
    return this.runtime.fileManager
  }

  /**
   * A reference to the PackageFinder feature
   *
   * @type {PackageFinder}
   * @readonly
   * @memberof PackageManager
   */
  get finder() {
    return this.runtime.packageFinder
  }

  /**
   * Returns the ids of all the packages found.  The id is the relative path to the package.json
   *
   * @property {Array<PackageId>}
   * @readonly
   * @memberof PackageManager
   */
  get packageIds() {
    return Array.from(this.manifests.keys())
  }

  /**
   * Returns all of the package manifests found.
   *
   * @type {Array<PackageManifest>}
   * @readonly
   * @memberof PackageManager
   */
  get packageData() {
    return Array.from(this.manifests.values()).map(v => this.runtime.convertToJS(v))
  }

  /**
   * Returns the names found in each manifest
   *
   * @type {Array<String>}
   * @readonly
   * @memberof PackageManager
   */
  get packageNames() {
    return this.packageData.map(p => p.name)
  }

  /**
   * Returns each manifest as entries
   *
   * @type {Array<Array>}
   * @readonly
   * @memberof PackageManager
   */
  get entries() {
    return this.manifests.entries().map(v => [v[0], this.runtime.convertToJS(v[1])])
  }

  /**
   * Returns an object of every package manifest keyed by name
   *
   * @type {Object<String,PackageManifest>}
   * @readonly
   * @memberof PackageManager
   */
  get byName() {
    return this.chain
      .invoke('manifests.values', [])
      .keyBy(v => v.name)
      .mapValues(v => this.runtime.convertToJS(v))
      .value()
  }

  /**
   * Returns an object of every remote package manifest keyed by name
   *
   * @type {Object<String,PackageManifest>}
   * @readonly
   * @memberof PackageManager
   */
  get remotesByName() {
    return this.chain
      .invoke('remotes.values', [])
      .keyBy(v => v.name)
      .mapValues(v => this.runtime.convertToJS(v))
      .value()
  }

  /**
   * Returns the packages where the version in the local tree isn't published to npm
   *
   * @readonly
   * @memberof PackageManager
   */
  get packagesAhead() {
    const {
      lodash: { pickBy },
      finder: { semver },
      versionMap,
      latestMap,
    } = this

    return pickBy(versionMap, (v, k) => semver.gt(v, latestMap[k]))
  }

  /**
   * Returns the packages who have a version number that doesn't exist in the npm registry
   *
   * @readonly
   * @memberof PackageManager
   */
  get unpublished() {
    const {
      lodash: { pickBy },
      versionMap,
    } = this

    return pickBy(versionMap, (v, k) => {
      const remote = this.remotes.get(k)
      return remote && remote.versions.indexOf(v) === -1
    })
  }

  /**
   * Returns the packages in the local tree whose versions are behind what is on npm.
   *
   * @readonly
   * @memberof PackageManager
   */
  get packagesBehind() {
    const {
      lodash: { pickBy },
      finder: { semver },
      versionMap,
      latestMap,
    } = this

    return pickBy(versionMap, (v, k) => semver.lt(v, latestMap[k]))
  }

  get outdated() {
    return this.packagesBehind
>>>>>>> 1d26d861
  }

  get latestMap() {
    const p = this
    const get = p.runtime.lodash.get

    return p.chain
      .result('remotes.values', [])
      .keyBy(v => v.name)
      .mapValues((v, k) => {
        return get(v, ['dist-tags', 'latest'], v.version)
      })
      .pickBy(v => v && v.length)
      .value()
  }

  get tarballUrls() {
    const { remotes } = this
    return Array.from(remotes.values()).reduce((memo, remote) => {
      if (remote && remote.dist) {
        memo[remote.name] = remote.dist && remote.dist.tarball
      }
      return memo
    }, {})
  }

  get hasYarnPackageLock() {
    return this.runtime.fsx.existsSync(this.runtime.resolve('yarn.lock'))
  }

  get hasNpmPackageLock() {
    return this.runtime.fsx.existsSync(this.runtime.resolve('package-lock.json'))
  }

  get usesLerna() {
    return this.runtime.fsx.existsSync(this.runtime.resolve('lerna.json'))
  }

  get usesYarnWorkspaces() {
    return this.hasYarnPackageLock && this.yarnWorkspacePatterns.length
  }

  get lernaPackagePatterns() {
    return !this.usesLerna
      ? []
      : this.runtime.fsx.readJsonSync(this.runtime.resolve('lerna.json')).packages
  }

  get yarnWorkspacePatterns() {
    return this.runtime.get('currentPackage.workspaces', [])
  }

  get allVersionsByPackage() {
    return this.chain
      .get('remoteEntries')
      .fromPairs()
      .mapValues('versions')
      .value()
  }

  get versionMap() {
    const p = this
    return p.chain
      .result('manifests.values', [])
      .keyBy(v => v.name)
      .mapValues(v => v.version)
      .value()
  }
  /**
   * Returns all of the package manifests found.
   *
   * @type {Array<PackageManifest>}
   * @readonly
   * @memberof PackageManager
   */
  get remoteData() {
    return Array.from(this.remotes.values()).map(v => this.runtime.convertToJS(v))
  }

  /**
   * Returns each remote manifest as entries
   *
   * @type {Array<Array>}
   * @readonly
   * @memberof PackageManager
   */
  get remoteEntries() {
    return this.remotes.entries().map(v => [v[0], this.runtime.convertToJS(v[1])])
  }
  /**
   * Returns a table of all of the packages, their current version, and remote version
   */
  get remoteVersionMap() {
    return this.chain
      .get('versionMap')
      .mapValues((local, name) => ({
        local,
        remote: this.get(['remotesByName', name, 'version'], local),
      }))
      .value()
  }

  /**
   * Finds a package by its id, or name
   *
   * @param {String} id the package id, or name
   * @returns {PackageManifest}
   */
  find(id) {
    const ids = this.manifests.keys()
    const match =
      ids.find(
        i =>
          i === id ||
          i === `${id}/package.json` ||
          i === `src/${id}` ||
          i === `src/${id}/package.json`
      ) || id

    const result =
      this.manifests.get(match) || this.manifests.values().find(v => v && v.name && v.name === id)

    if (!result) {
      return
    }

    const toJS = v => this.runtime.convertToJS(v)
    return toJS(this.lodash.mapValues(result, v => toJS(v)))
  }

  /**
   * Finds a package by a function
   *
   * @param {Function} iterator
   * @returns {PackageManifest}
   */
  findBy(fn) {
    return this.manifests.values().filter(fn || this.lodash.identity)
  }

  /**
   * Finds a package by its name
   *
   * @param {String} name
   */
  findByName(name) {
    return this.manifests.get(name) || this.manifests.values().find(m => m.name === name)
  }

  /**
   * Find all dependents of a given package
   *
   * @param {String} packageName
   * @returns {Object<String, PackageManifest>}
   */
  findDependentsOf(packageName) {
    return this.lodash.pickBy(this.dependenciesMap, v => v[packageName])
  }

  /**
   * For every package in the project, run the lodash pickBy function to get arbitrary attributes
   *
   * @param {Function} pickBy function which will get passed (value, key)
   * @returns {Array<Object>}
   */
  pickAllBy(fn) {
    fn = typeof fn === 'function' ? fn : v => v
    return this.packageData.map(pkg => this.lodash.pickBy(pkg, fn))
  }

  /**
   * For every package in the project, run the lodash pick function to get arbitrary attributes
   *
   * @param {...String} attributes list of attribute keys to pull from the package
   * @returns {Array<Object>}
   */
  pickAll(...attributes) {
    return this.packageData.map(p => this.lodash.pick(p, ...attributes))
  }

  /**
   * For every package in the project, run the lodash pickBy function to get arbitrary attributes
   *
   * @param {Function} pickBy function which will get passed (value, key)
   * @returns {Array<Object>}
   */
  pickAllRemotesBy(fn) {
    fn = typeof fn === 'function' ? fn : v => v
    return this.remoteData.map(pkg => this.lodash.pickBy(pkg, fn))
  }

  /**
   * For every package in the project, run the lodash pick function to get arbitrary attributes
   *
   * @param {...String} attributes list of attribute keys to pull from the package
   * @returns {Array<Object>}
   */
  pickAllRemotes(...attributes) {
    return this.remoteData.map(p => this.lodash.pick(p, ...attributes))
  }

  /**
   * Find node module packages using the PackageFnder
   *
   * @param {Object} [options={}] options for the packageFinder.find method
   * @returns {PromiseLike<Array<PackageManifest>>}
   * @memberof PackageManager
   */
  async findNodeModules(options = {}) {
    const testPaths = await this.walkUp({ filename: 'node_modules' })

    const packages = await this.finder.find(
      {
        testPaths: testPaths.concat(testPaths.map(p => p.replace('node_modules', ''))),
        moduleFolderName: options.folderName || 'node_modules',
        ...options,
        parse: true,
      },
      this.context
    )

    packages.forEach(pkg => {
      this.updateNodeModule(this.normalizePackage(pkg))
    })

    return packages
  }

  /**
   * Selects all of the files in the FileManager that live underneath a given package folder
   *
   * @param {*} [options={}]
   * @returns {Array<{ name: string, tree: array, manifest: PackageManifest }>}
   * @memberof PackageManager
   */
  async selectPackageTree(options = {}) {
    if (typeof options === 'string') {
      options = { name: options }
    }

    const { name } = options

    const pkg = this.find(name) || this.findByName(name)

    if (pkg && pkg._packageId) {
      return this.runtime
        .select('files/tree', {
          rootNode: pkg._packageId.replace('/package.json', ''),
          readContents: true,
          hashFiles: true,
          ...options,
        })
        .then(tree => ({ name: pkg.name, manifest: pkg, tree }))
    } else {
      return this.runtime
        .select('files/tree', {
          readContents: true,
          hashFiles: true,
          ...options,
        })
        .then(tree => ({
          name: this.runtime.get('currentPackage.name', this.runtime.cwd.split('/').pop()),
          manifest: this.runtime.currentPackage,
          tree,
        }))
    }
  }

  /**
   * Exports nodes and edges for use in a graph visualization
   *
   * @param {Object} [options={}]
   * @returns {PackageGraph}
   * @memberof PackageManager
   */
  async exportGraph(options = {}) {
    const packageManager = this
    const { currentPackage } = this.runtime
    const { result, keys, pickBy, entries, flatten } = this.lodash
    const { byName } = this

    const { defaultProjectType = 'library', scope, exclude = [], direction = 'both' } = options

    const packageScope =
      scope || options.packageScope || currentPackage.name.startsWith('@')
        ? currentPackage.name.split('/')[0]
        : currentPackage.name.split('-')

    function stripPackageScope(fromName) {
      return fromName.replace(`${packageScope}/`, '')
    }

    function isDevDependency(sourceName, targetName) {
      const pkg = byName[sourceName]
      return pkg.devDependencies && pkg.devDependencies[targetName]
    }

    // a package can declare its projectType as a package.json property
    // at the top level, or under the key whose name matches the package scope (e.g. @skypager looks in skypager)
    const findProjectType =
      typeof options.findProjectType === 'function'
        ? options.findProjectType
        : p =>
            result(p, 'projectType', () =>
              result(p, [packageScope.replace('@', ''), 'projectType'], defaultProjectType)
            )

    const packageDependents = this.chain
      .get('dependenciesMap')
      .mapValues(d =>
        keys(pickBy(d, (v, k) => k.startsWith(packageScope) && exclude.indexOf(k) === -1))
      )
      .pickBy(v => v.length)
      .value()

    const packagesDependedOn = this.chain
      .get('packageNames')
      .filter(name => exclude.indexOf(name) === -1 && name.startsWith(packageScope))
      .map(name => [name, keys(packageManager.findDependentsOf(name))])
      .sortBy(v => v[1].length)
      .reject(v => !v[1].length)
      .fromPairs()
      .value()

    const nodes = this.packageData
      .filter(
        ({ name }) =>
          exclude.indexOf(name) === -1 && (packagesDependedOn[name] || packageDependents[name])
      )
      .map((p, index) => {
        const { name } = p
        const projectType = findProjectType(p)

        return {
          data: { id: stripPackageScope(name), label: stripPackageScope(name) },
          classes: [projectType],
        }
      })
      .filter(Boolean)

    const dependsLinks = flatten(
      entries(packagesDependedOn)
        .filter(([targetName]) => exclude.indexOf(targetName) === -1)
        .map(([targetName, list]) =>
          list
            .filter(sourceName => exclude.indexOf(sourceName) === -1)
            .map((sourceName, i) => ({
              data: {
                source: stripPackageScope(sourceName),
                target: stripPackageScope(targetName),
              },
              classes: [
                'depends',
                isDevDependency(sourceName, targetName) ? 'devDependency' : 'prodDependency',
              ],
            }))
        )
    )

    const needsLinks = flatten(
      entries(packageDependents)
        .filter(([sourceName]) => exclude.indexOf(sourceName) === -1)
        .map(([sourceName, list]) =>
          list
            .filter(targetName => exclude.indexOf(targetName) === -1)
            .map((targetName, i) => {
              return {
                data: {
                  source: stripPackageScope(sourceName),
                  target: stripPackageScope(targetName),
                },
                classes: [
                  'needs',
                  isDevDependency(sourceName, targetName) ? 'devDependency' : 'prodDependency',
                ],
              }
            })
        )
    )

    let edges

    // graph the packages by what they depend on
    if (direction === 'depends') {
      edges = dependsLinks
      // graph the packages by what is depended on
    } else if (direction === 'needs') {
      edges = needsLinks
    } else if (direction === 'both') {
      // show both types of relationships
      edges = needsLinks.concat(dependsLinks)
    }

    // this is the shape required by the cytograph-dagre library
    return {
      graph: {
        nodes,
        edges,
      },
      packagesDependedOn,
      packageDependents,
      packages: this.packageData,
      exclude,
      packageScope,
      direction,
    }
  }

  /**
   * Returns all of the packages who have modifications in their tree
   *
   * @param {Object} [options={}]
   * @returns {PromiseLike<Array>}
   * @memberof PackageManager
   */
  async selectModifiedPackages(options = {}) {
    const packageIds = await this.runtime.select('package/changed', options)
    return packageIds.map(id => this.manifests.get(id)).filter(f => f)
  }

  /**
   * Creates a JSON snapshot of all of the package manifests,
   * along with additional metadata
   *
   * @param {*} [options={}]
   * @returns {PackageManagerSnapshot}
   * @memberof PackageManager
   */
  async createSnapshot(options = {}) {
    const { mapValues } = this.lodash
    const m = this.manifests.toJSON()
    const r = this.remotes.toJSON()
    const manifests = mapValues(m, v => this.runtime.convertToJS(v))
    const remotes = mapValues(r, v => this.runtime.convertToJS(v))

    return {
      manifests,
      remotes,
      gitInfo: this.runtime.gitInfo,
      cwd: this.runtime.cwd,
      versionMap: this.versionMap,
      latestMap: this.latestMap,
    }
  }

  /**
   * Gets a map of packages and their dependents
   *
   * @readonly
   * @memberof PackageManager
   */
  get dependenciesMap() {
    const { at, defaults } = this.lodash

    return this.chain
      .invoke('manifests.values')
      .keyBy('name')
      .mapValues(v =>
        defaults(
          {},
          ...at(v, 'dependencies', 'devDependencies', 'optionalDependencies', 'peerDependencies')
        )
      )
      .value()
  }

  async loadManifests(options = {}) {
    const packageIds = await this.fileManager.matchPaths(/package.json$/)
    const absolute = packageIds.map(p => this.runtime.resolve(p))
    const { defaults, compact, castArray, flatten } = this.lodash

    const include = compact(flatten([...absolute, ...castArray(options.include || [])]))

    const results = await this.fileManager.readAllContent({
      hash: true,
      ...options,
      include: p => include.indexOf(p) >= 0,
    })

    this.failed = this.failed || []

    try {
      this.manifests.set(this.runtime.relative(this.runtime.manifestPath), {
        ...this.runtime.currentPackage,
        _packageId: 'package.json',
        _file: this.fileManager.files.get('package.json'),
      })
    } catch (error) {}

    results.forEach(entry => {
      const [id, content] = entry

      try {
        const data = JSON.parse(content || '{}')
        this.manifests.set(
          id,
          this.normalizePackage(
            defaults(
              {},
              data,
              {
                _packageId: id,
                _file: this.fileManager.file(id),
              },
              this.manifests.get(id)
            )
          )
        )
      } catch (error) {
        this.failed.push([id, error])
      }
    })

    return this
  }

  walkUp(options = {}) {
    const testPaths = findModulePaths({
      cwd: this.runtime.cwd,
      filename: 'package.json',
      ...options,
    })

    return options.sync
      ? this.runtime.fsx.existingSync(...testPaths)
      : Promise.resolve(this.runtime.fsx.existingAsync(...testPaths))
  }

  walkUpSync(options = {}) {
    const testPaths = findModulePaths({
      cwd: this.runtime.cwd,
      filename: 'package.json',
      ...options,
    })

    return this.runtime.fsx.existingSync(...testPaths)
  }

  findModulePaths(options = {}) {
    if (typeof options === 'string') {
      options = { cwd: options }
    }

    const cwd = options.cwd
    const filename = options.filename || options.file || options.filename || 'skypager.js'

    const parts = cwd.split('/').slice(1)

    parts[0] = `/${parts[0]}`

    const testPaths = []

    while (parts.length) {
      testPaths.push([...parts, filename].join('/'))
      parts.pop()
    }

    return testPaths
  }

  normalizePackage(manifest = {}) {
    const { defaults } = this.lodash

    return defaults(manifest, {
      keywords: [],
      description: '',
      author: '',
      contributors: [],
      scripts: {},
    })
  }
}
export const CREATED = 'CREATED'
export const STARTING = 'STARTING'
export const FAILED = 'FAILED'
export const READY = 'READY'

export const STATUSES = {
  CREATED,
  READY,
  FAILED,
  STARTING,
}

export const DID_FAIL = 'didFail'
export const WAS_ACTIVATED = 'wasActivated'
export const WILL_START = 'willStart'

export const LIFECYCLE_HOOKS = {
  DID_FAIL,
  WAS_ACTIVATED,
  WILL_START,
}

/**
 * @typedef {Object} PackageManifest
 * @property {String} name
 * @property {String} version
 * @property {String} license
 * @property {String} description
 * @property {Object} dependencies
 * @property {Object} devDependencies
 * @property {String} homepage
 *
 */

/**
 * @typedef {String} PackageId
 */

/**
 * @typedef {Object} PackageManagerSnapshot
 * @property {Array<PackageManifest>} manifests
 * @property {Array<PackageManifest>} remotes
 * @property {Object} gitInfo
 * @property {String} cwd
 */
/**
 * @typedef {Object} PackageGraph
 * @property {Object} graph
 * @property {Array<PackageManifest>} graph.nodes
 * @property {Array<{ source: string, target: string, type: string }>} graph.edges
 * @property {Object} packagesDependedOn
 * @property {Object} packageDependents
 */<|MERGE_RESOLUTION|>--- conflicted
+++ resolved
@@ -4,7 +4,6 @@
  * @class PackageManager
  * @classdesc The PackageManager is a database that contains all of the package.json files found in the repository
  */
-<<<<<<< HEAD
 
 export default class PackageManager extends Feature {
   static shortcut = 'packageManager'
@@ -303,313 +302,6 @@
       .value()
   }
 
-  get unpublished() {
-    const { versionMap, latestMap } = this
-    return this.lodash.pickBy(versionMap, (v, k) => !latestMap[k])
-  }
-
-  get outdated() {
-    const { versionMap, latestMap } = this
-    return this.lodash.pickBy(versionMap, (v, k) => v !== latestMap[k])
-=======
-
-export default class PackageManager extends Feature {
-  static shortcut = 'packageManager'
-
-  async featureWasEnabled() {
-    this.status = CREATED
-
-    if (this.runtime.argv.packageManager) {
-      await this.startAsync()
-    }
-  }
-
-  observables() {
-    const p = this
-
-    return {
-      status: CREATED,
-
-      manifests: ['shallowMap', {}],
-
-      nodeModules: ['shallowMap', {}],
-
-      remotes: ['shallowMap', []],
-
-      updateNodeModule: [
-        'action',
-        function updateNodeModule(pkg) {
-          p.nodeModules.set(pkg.name, {
-            ...(p.nodeModules.get(pkg.name) || {}),
-            [pkg.version]: pkg,
-          })
-
-          return this
-        },
-      ],
-
-      updateRemote: [
-        'action',
-        function updateRemote(name, data, replace = false) {
-          if (replace) {
-            p.remotes.set(name, this.normalizePackage(data))
-          } else {
-            p.remotes.set(name, {
-              ...(this.remotes.get(name) || {}),
-              ...data,
-            })
-          }
-        },
-      ],
-
-      checkRemoteStatus: [
-        'action',
-        function checkRemoteStatus() {
-          const p = this
-
-          return p.runtime
-            .select('package/repository-status')
-            .then(data => {
-              Object.keys(data).forEach(pkg => p.updateRemote(pkg, data[pkg], true))
-              return data
-            })
-            .catch(error => {
-              this.error = error
-            })
-        },
-      ],
-    }
-  }
-
-  /**
-   * Starts the PackageManager service, which scans the local project for any package.json manifests
-   * and populates our manifests observable with the information
-   *
-   * @param {Object} [options={}]
-   * @param {Boolean} [options.remote=false] whether to fetch the remote information about this package from npm
-   * @returns {PromiseLike<PackageManager>}
-   * @memberof PackageManager
-   */
-  async startAsync(options = {}) {
-    if (this.status === STARTING) {
-      await this.activationEventWasFired(options)
-      return this
-    } else if (this.status === READY) {
-      return this
-    } else if (this.status === CREATED) {
-      this.fireHook(WILL_START, options)
-      this.status = STARTING
-
-      try {
-        if (this.fileManager.status === 'CREATED') {
-          await this.fileManager.startAsync()
-        } else {
-          await this.fileManager.whenActivated()
-        }
-
-        await this.loadManifests()
-        if (options.remote) {
-          await this.checkRemoteStatus()
-        }
-
-        this.status = READY
-        return this
-      } catch (error) {
-        this.fireHook(DID_FAIL, error)
-        this.lastError = error
-        this.status = FAILED
-        return this
-      }
-    }
-  }
-
-  /**
-   * Starts the package manager with the callback style
-   *
-   * @param {Object} [options={}]
-   * @param {Boolean} [options.remote=false] whether to load remote repository information from npm
-   * @param {Function} cb
-   * @returns {PromiseLike<PackageManager>}
-   * @memberof PackageManager
-   */
-  start(options = {}, cb) {
-    if (typeof cb !== 'function') {
-      return this.startAsync(options)
-    }
-
-    this.startAsync(options)
-      .then(() => cb(null, this))
-      .catch(cb)
-
-    return this
-  }
-
-  /**
-   * Returns a promise which resolves when the package manager is finally activated.
-   *
-   * @param {Object} [options={}]
-   * @param {Number} [options.timeout=30000]
-   * @returns {PromiseLike<PackageManager>}
-   * @memberof PackageManager
-   */
-  async activationEventWasFired(options = {}) {
-    const f = this
-    const { timeout = 30 * 1000 } = options
-
-    const ok = resolve => () => resolve(f)
-    const notOk = (reject, err) => f => reject(err)
-
-    if (this.status === FAILED || this.status === READY) {
-      return Promise.resolve(this)
-    }
-
-    return new Promise((resolve, reject) => {
-      f.once(WAS_ACTIVATED, () => ok(resolve)())
-      f.once(DID_FAIL, err => notOk(reject, err)())
-    })
-      .catch(error => error)
-      .then(() => f)
-  }
-
-  /**
-   * Returns a promise which will resolve when the package manager is finally activated.  If it hasn't yet
-   * been started, this will start it.
-   *
-   * @param {Object} [options={}]
-   * @returns {PromiseLike<PackageManager>}
-   * @memberof PackageManager
-   */
-  async whenActivated(options = {}) {
-    if (this.status === READY) {
-      return this
-    }
-
-    if (this.status === CREATED) {
-      this.status = STARTING
-      await this.startAsync(options)
-      this.status = READY
-    } else if (this.status === STARTING) {
-      await this.activationEventWasFired(options).catch(e => e)
-    }
-
-    return this
-  }
-
-  /**
-   * Info about all the possible statuses the package manager can be in
-   *
-   * @readonly
-   * @memberof PackageManager
-   */
-  get statuses() {
-    return STATUSES
-  }
-
-  /**
-   * Information about the life cycle hooks emitted by the package manager
-   *
-   * @readonly
-   * @memberof PackageManager
-   */
-  get lifecycleHooks() {
-    return LIFECYCLE_HOOKS
-  }
-
-  /**
-   * A reference to the FileManager feature
-   * @type {FileManager}
-   * @memberof PackageManager
-   * @readonly
-   */
-  get fileManager() {
-    return this.runtime.fileManager
-  }
-
-  /**
-   * A reference to the PackageFinder feature
-   *
-   * @type {PackageFinder}
-   * @readonly
-   * @memberof PackageManager
-   */
-  get finder() {
-    return this.runtime.packageFinder
-  }
-
-  /**
-   * Returns the ids of all the packages found.  The id is the relative path to the package.json
-   *
-   * @property {Array<PackageId>}
-   * @readonly
-   * @memberof PackageManager
-   */
-  get packageIds() {
-    return Array.from(this.manifests.keys())
-  }
-
-  /**
-   * Returns all of the package manifests found.
-   *
-   * @type {Array<PackageManifest>}
-   * @readonly
-   * @memberof PackageManager
-   */
-  get packageData() {
-    return Array.from(this.manifests.values()).map(v => this.runtime.convertToJS(v))
-  }
-
-  /**
-   * Returns the names found in each manifest
-   *
-   * @type {Array<String>}
-   * @readonly
-   * @memberof PackageManager
-   */
-  get packageNames() {
-    return this.packageData.map(p => p.name)
-  }
-
-  /**
-   * Returns each manifest as entries
-   *
-   * @type {Array<Array>}
-   * @readonly
-   * @memberof PackageManager
-   */
-  get entries() {
-    return this.manifests.entries().map(v => [v[0], this.runtime.convertToJS(v[1])])
-  }
-
-  /**
-   * Returns an object of every package manifest keyed by name
-   *
-   * @type {Object<String,PackageManifest>}
-   * @readonly
-   * @memberof PackageManager
-   */
-  get byName() {
-    return this.chain
-      .invoke('manifests.values', [])
-      .keyBy(v => v.name)
-      .mapValues(v => this.runtime.convertToJS(v))
-      .value()
-  }
-
-  /**
-   * Returns an object of every remote package manifest keyed by name
-   *
-   * @type {Object<String,PackageManifest>}
-   * @readonly
-   * @memberof PackageManager
-   */
-  get remotesByName() {
-    return this.chain
-      .invoke('remotes.values', [])
-      .keyBy(v => v.name)
-      .mapValues(v => this.runtime.convertToJS(v))
-      .value()
-  }
-
   /**
    * Returns the packages where the version in the local tree isn't published to npm
    *
@@ -664,7 +356,6 @@
 
   get outdated() {
     return this.packagesBehind
->>>>>>> 1d26d861
   }
 
   get latestMap() {
